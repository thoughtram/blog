--- conflicted
+++ resolved
@@ -20,25 +20,21 @@
 
     return (
       <LayoutWithSignUp title={post.frontmatter.title}>
-<<<<<<< HEAD
         <SubNav/>
-        <section className="thtrm-section u-distance-bottom-reset">
-=======
         <nav className="thtrm-nav-toc">
          <Link to="/" title="Back to Blog">&larr; Back to Blog</Link>
         </nav>
-        <section className="thtrm-section">
->>>>>>> 4627af1b
+        <section className="thtrm-section u-distance-bottom-reset">
           <div className="thtrm-section__heading thtrm-article-header thtrm-section-constrained u-distance-bottom-reset">
             <div className="thtrm-metabar thtrm-article-header__metabar">
               <div className="thtrm-metabar__item thtrm-topic u-color--grey">
                 <div className="thtrm-media-short">
                   <img src="" className="thtrm-avatar" />
-                  <p className="thtrm-media-short__body"><a href={twitterLink}>{author.name}</a></p>
+                  <p className="thtrm-media-short__body"><a href={twitterLink} className="u-link-plain">{author.name}</a></p>
                 </div>
               </div>
               <time dateTime={post.frontmatter.date} className="thtrm-metabar__item thtrm-topic u-color--grey">{post.frontmatter.date}</time>
-              {post.frontmatter.categories && <p className="thtrm-metabar__item thtrm-topic u-color--grey"><Link to={categoryLink}>{upperCaseFirst(category)}</Link></p>}
+              {post.frontmatter.categories && <p className="thtrm-metabar__item thtrm-topic u-color--grey"><Link to={categoryLink} className="u-link-plain">{upperCaseFirst(category)}</Link></p>}
             </div>
             <h1 className="thtrm-section__subheading u-distance-tiny">{post.frontmatter.title}</h1>
           </div>
